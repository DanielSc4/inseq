"""Interpretability for Sequence Generation Models 🔍."""

from .attr import list_feature_attribution_methods, list_step_functions, register_step_function
from .data import (
    FeatureAttributionOutput,
    list_aggregation_functions,
<<<<<<< HEAD
    show_attributions,
)
from .models import AttributionModel, list_supported_frameworks, load_model, register_model_config
=======
    list_aggregators,
    show_attributions,
)
from .models import AttributionModel, list_supported_frameworks, load_model
from .utils.id_utils import explain
>>>>>>> 10462300


def get_version() -> str:
    """Returns the current version of the Inseq library."""
    try:
        import pkg_resources

        return pkg_resources.get_distribution("inseq").version
    except pkg_resources.DistributionNotFound:
        return "unknown"


__all__ = [
    "AttributionModel",
    "FeatureAttributionOutput",
    "load_model",
    "explain",
    "show_attributions",
    "list_feature_attribution_methods",
<<<<<<< HEAD
=======
    "list_aggregators",
>>>>>>> 10462300
    "list_aggregation_functions",
    "list_step_functions",
    "list_supported_frameworks",
    "register_step_function",
    "register_model_config",
]<|MERGE_RESOLUTION|>--- conflicted
+++ resolved
@@ -4,17 +4,11 @@
 from .data import (
     FeatureAttributionOutput,
     list_aggregation_functions,
-<<<<<<< HEAD
+    list_aggregators,
     show_attributions,
 )
 from .models import AttributionModel, list_supported_frameworks, load_model, register_model_config
-=======
-    list_aggregators,
-    show_attributions,
-)
-from .models import AttributionModel, list_supported_frameworks, load_model
 from .utils.id_utils import explain
->>>>>>> 10462300
 
 
 def get_version() -> str:
@@ -34,10 +28,7 @@
     "explain",
     "show_attributions",
     "list_feature_attribution_methods",
-<<<<<<< HEAD
-=======
     "list_aggregators",
->>>>>>> 10462300
     "list_aggregation_functions",
     "list_step_functions",
     "list_supported_frameworks",
