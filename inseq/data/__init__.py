--- conflicted
+++ resolved
@@ -1,8 +1,5 @@
 from .aggregation_functions import (
-<<<<<<< HEAD
-=======
     AggregationFunction,
->>>>>>> 10462300
     list_aggregation_functions,
 )
 from .aggregator import (
