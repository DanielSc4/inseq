# Copyright 2021 Gabriele Sarti. All rights reserved.
#
# Licensed under the Apache License, Version 2.0 (the "License");
# you may not use this file except in compliance with the License.
# You may obtain a copy of the License at
#
#     http://www.apache.org/licenses/LICENSE-2.0
#
# Unless required by applicable law or agreed to in writing, software
# distributed under the License is distributed on an "AS IS" BASIS,
# WITHOUT WARRANTIES OR CONDITIONS OF ANY KIND, either express or implied.
# See the License for the specific language governing permissions and
# limitations under the License.
""" Feature attribution methods registry.

Todo:
    * 🟡: Allow custom arguments for model loading in the :class:`FeatureAttribution` :meth:`load` method.
"""

from typing import Any, Dict, List, NoReturn, Optional, Tuple

import logging
from abc import abstractmethod

from rich.progress import track
from torchtyping import TensorType

from ...data import (
    Batch,
    BatchEmbedding,
    BatchEncoding,
    EncoderDecoderBatch,
    FeatureAttributionInput,
    FeatureAttributionOutput,
    FeatureAttributionSequenceOutput,
    FeatureAttributionStepOutput,
    ModelIdentifier,
    OneOrMoreFeatureAttributionSequenceOutputs,
)
from ...utils import (
    Registry,
    UnknownAttributionMethodError,
    extract_signature_args,
    pretty_tensor,
    remap_from_filtered,
)
from ..attribution_decorators import set_hook, unset_hook

logger = logging.getLogger(__name__)


class FeatureAttribution(Registry):
    r"""
    Abstract registry for feature attribution methods.

    Attributes:
        attr (:obj:`str`): Attribute of child classes that will act as lookup name
            for the registry.
        ignore_extra_args (:obj:`list` of :obj:`str`): Arguments used by default in the
            attribute step and thus ignored as extra arguments during attribution.
            The selection of defaults follows the `Captum <https://captum.ai/api/integrated_gradients.html>`__
            naming convention.
    """

    attr = "method_name"
    ignore_extra_args = ["inputs", "baselines", "target", "additional_forward_args"]

    def __init__(self, attribution_model):
        r"""
        Common instantiation steps for FeatureAttribution methods. Hooks the attribution method
        to the model calling the :meth:`~inseq.attr.feat.FeatureAttribution.hook` method of the child class.

        Args:
            attribution_model (:class:`~inseq.models.AttributionModel`): The attribution model
                that is used to obtain predictions and on which attribution is performed.

        Attributes:
            skip_eos (:obj:`bool`, default `False`): Whether the EOS token is considered as a
                valid token during attribution.
        """
        super().__init__()
        self.attribution_model = attribution_model
<<<<<<< HEAD
        self.skip_eos = False
        self.hook(**kwargs)
=======
        if not hasattr(self, "skip_eos") or self.skip_eos is None:
            self.skip_eos: bool = False
        self.hook()
>>>>>>> 12187433

    @classmethod
    def load(
        cls,
        method_name: str,
        attribution_model=None,
        model_name_or_path: ModelIdentifier = None,
        **kwargs,
    ) -> "FeatureAttribution":
        r"""
        Load the selected method and hook it to an existing or available
        attribution model.

        Args:
            method_name (:obj:`str`): The name of the attribution method to load.
            attribution_model (:class:`~inseq.models.AttributionModel`, `optional`): An instance of an
                :class:`~inseq.models.AttributionModel` child class. If not provided, the method
                will try to load the model from the model_name_or_path argument. Defaults to None.
            model_name_or_path (:obj:`ModelIdentifier`, `optional`): The name of the model to load or its
                path on disk. If not provided, an instantiated model must be provided. If the model is loaded
                in this way, the model will be created with default arguments. Defaults to None.
            **kwargs: Additional arguments to pass to the attribution method :obj:`__init__` function.

        Raises:
            :obj:`RuntimeError`: Raised if both or neither model_name_or_path and attribution_model are
                provided.
            :obj:`UnknownAttributionMethodError`: Raised if the method_name is not found in the registry.

        Returns:
            :class:`~inseq.attr.feat.FeatureAttribution`: The loaded attribution method.
        """
        from inseq import AttributionModel

        if model_name_or_path is None == attribution_model is None:  # noqa
            raise RuntimeError(
                "Only one among an initialized model and a model identifier "
                "must be defined when loading the attribution method."
            )
        if model_name_or_path:
            attribution_model = AttributionModel.load(model_name_or_path)
        methods = cls.available_classes()
        if method_name not in methods:
            raise UnknownAttributionMethodError(method_name)
        return methods[method_name](attribution_model, **kwargs)

    def prepare_and_attribute(
        self,
        sources: FeatureAttributionInput,
        targets: FeatureAttributionInput,
        attr_pos_start: Optional[int] = 1,
        attr_pos_end: Optional[int] = None,
        **kwargs,
    ) -> OneOrMoreFeatureAttributionSequenceOutputs:
        r"""
        Prepares inputs and performs attribution.

        Wraps the attribution method :meth:`~inseq.attr.feat.FeatureAttribution.attribute` method
        and the :meth:`~inseq.attr.feat.FeatureAttribution.prepare` method.

        Args:
            sources (:obj:`FeatureAttributionInput`): The sources provided to the
                :meth:`~inseq.attr.feat.FeatureAttribution.prepare` method.
            targets (:obj:`FeatureAttributionInput): The targets provided to the
                :meth:`~inseq.attr.feat.FeatureAttribution.prepare` method.
            attr_pos_start (:obj:`int`, `optional`): The initial position for performing
                sequence attribution. Defaults to 0.
            attr_pos_end (:obj:`int`, `optional`): The final position for performing sequence
                attribution. Defaults to None (full string).

        Returns:
            :obj:`OneOrMoreFeatureAttributionSequenceOutputs`: One or more sequence attribution outputs,
                depending on the number of inputs.
        """
        prepend_bos_token = kwargs.pop("prepend_bos_token", True)
        batch = self.prepare(sources, targets, prepend_bos_token)
        return self.attribute(
            batch, attr_pos_start=attr_pos_start, attr_pos_end=attr_pos_end, **kwargs
        )

    def prepare(
        self,
        sources: FeatureAttributionInput,
        targets: FeatureAttributionInput,
        prepend_bos_token: bool = True,
    ) -> EncoderDecoderBatch:
        r"""
        Prepares sources and target to produce an :class:`~inseq.data.EncoderDecoderBatch`.
        There are two stages of preparation:

            1. Raw text sources and target texts are encoded by the model.
            2. The encoded sources and targets are converted to tensors for the forward pass.

        This method is agnostic of the preparation stage of sources and targets. If they are both
        raw text, they will undergo both steps. If they are already encoded, they will only be embedded.
        The final result will be consistent in both cases.

        Args:
            sources (:obj:`FeatureAttributionInput`): The sources provided to the
                :meth:`~inseq.attr.feat.FeatureAttribution.prepare` method.
            targets (:obj:`FeatureAttributionInput): The targets provided to the
                :meth:`~inseq.attr.feat.FeatureAttribution.prepare` method.
            prepend_bos_token (:obj:`bool`, `optional`): Whether to prepend a BOS token to the
                targets, if they are to be encoded. Defaults to True.

        Returns:
            :obj:`OneOrMoreFeatureAttributionSequenceOutputs`: One or more
                :class:`~inseq.data.FeatureAttributionSequenceOutput`,
                depending on the number of inputs.
        """
        if isinstance(sources, str) or isinstance(sources, list):
            sources: BatchEncoding = self.attribution_model.encode_texts(
                sources, return_baseline=True
            )
        if isinstance(sources, BatchEncoding):
            embeds = BatchEmbedding(
                input_embeds=self.attribution_model.encoder_embed(sources.input_ids),
                baseline_embeds=self.attribution_model.encoder_embed(
                    sources.baseline_ids
                ),
            )
            sources = Batch.from_encoding_embeds(sources, embeds)
        if isinstance(targets, str) or isinstance(targets, list):
            targets: BatchEncoding = self.attribution_model.encode_texts(
                targets,
                as_targets=True,
                prepend_bos_token=prepend_bos_token,
                return_baseline=True,
            )
        if isinstance(targets, BatchEncoding):
            target_embeds = BatchEmbedding(
                input_embeds=self.attribution_model.decoder_embed(targets.input_ids),
                baseline_embeds=self.attribution_model.decoder_embed(
                    targets.baseline_ids
                ),
            )
            targets = Batch.from_encoding_embeds(targets, target_embeds)
        return EncoderDecoderBatch(sources, targets)

    def attribute(
        self,
        batch: EncoderDecoderBatch,
        attr_pos_start: Optional[int] = 1,
        attr_pos_end: Optional[int] = None,
        **kwargs,
    ) -> OneOrMoreFeatureAttributionSequenceOutputs:
        r"""
        Attributes each target token to each source token for every sequence in the batch.

        Args:
            batch (:class:`~inseq.data.EncoderDecoderBatch`): The batch of sequences to attribute.
            attr_pos_start (:obj:`int`, `optional`): The initial position for performing
                sequence attribution. Defaults to 1 (0 is the default BOS token).
            attr_pos_end (:obj:`int`, `optional`): The final position for performing sequence
                attribution. Defaults to None (full string).
            kwargs: Additional keyword arguments to pass to the attribution step.

        Returns:
            :obj:`OneOrMoreFeatureAttributionSequenceOutputs`: One or more
                :class:`~inseq.data.FeatureAttributionSequenceOutput`,
                depending on the number of inputs.
        """
        max_generated_length = batch.targets.input_ids.shape[1]
        attr_pos_start, attr_pos_end = self.check_attribute_positions(
            max_generated_length,
            attr_pos_start,
            attr_pos_end,
        )
        attribution_steps = track(
            range(attr_pos_start, attr_pos_end), description="Attributing..."
        )
        logger.debug(f"full batch: {batch}")
        attribution_outputs: List[FeatureAttributionOutput] = [
            self.get_attribution_output(
                batch[:step],
                target_ids=batch.targets.input_ids[:, step].unsqueeze(1),
                target_attention_mask=batch.targets.attention_mask[:, step].unsqueeze(
                    1
                ),
                **kwargs,
            )
            for step in attribution_steps
        ]
        return FeatureAttributionSequenceOutput.from_attributions(attribution_outputs)

    @staticmethod
    def check_attribute_positions(
        max_length: int,
        attr_pos_start: Optional[int] = 1,
        attr_pos_end: Optional[int] = None,
    ) -> Tuple[int, int]:
        r"""
        Checks whether the combination of start/end positions for attribution is valid.

        Args:
            max_length (:obj:`int`): The maximum length of sequences in the batch.
            attr_pos_start (:obj:`int`, `optional`): The initial position for performing
                sequence attribution. Defaults to 1 (0 is the default BOS token).
            attr_pos_end (:obj:`int`, `optional`): The final position for performing sequence
                attribution. Defaults to None (full string).

        Raises:
            ValueError: If the start position is greater or equal than the end position or < 0.

        Returns:
            `tuple[int, int]`: The start and end positions for attribution.
        """
        if attr_pos_end is None or attr_pos_end > max_length:
            attr_pos_end = max_length
        if attr_pos_start > attr_pos_end or attr_pos_start < 1:
            raise ValueError("Invalid starting position for attribution")
        if attr_pos_start == attr_pos_end:
            raise ValueError("Start and end attribution positions cannot be the same.")
        return attr_pos_start, attr_pos_end

    def get_attribution_output(
        self,
        batch: EncoderDecoderBatch,
        target_ids: TensorType["batch_size", 1, int],
        target_attention_mask: Optional[TensorType["batch_size", 1, int]] = None,
        **kwargs,
    ) -> FeatureAttributionOutput:
        r"""
        Performs a single attribution step for all sequences in the batch and fixes the
        format of generated :class:`~inseq.data.FeatureAttributionOutput`.

        Args:
            batch (:class:`~inseq.data.EncoderDecoderBatch`): The batch of sequences to attribute.
            target_ids (:obj:`torch.Tensor`): Target token ids of size `(batch_size, 1)` corresponding to tokens
                for which the attribution step must be performed.
            target_attention_mask (:obj:`torch.Tensor`, `optional`): Boolean attention mask of size `(batch_size, 1)`
                specifying which target_ids are valid for attribution and which are padding.
            kwargs: Additional keyword arguments to pass to the attribution step.
        """
        step_output = self.filtered_attribute_step(
            batch, target_ids, target_attention_mask, **kwargs
        )
        attribution_output = FeatureAttributionOutput()
        attribution_output = self.add_token_information(
            attribution_output, batch, target_ids
        )
        attribution_output.set_attributions(*step_output)
        return attribution_output

    def filtered_attribute_step(
        self,
        batch: EncoderDecoderBatch,
        target_ids: TensorType["batch_size", 1, int],
        target_attention_mask: Optional[TensorType["batch_size", 1, int]] = None,
        **kwargs: Dict[str, Any],
    ) -> FeatureAttributionStepOutput:
        r"""
        Performs a single attribution step for all the sequences in the batch that
        still have valid target_ids, as identified by the target_attention_mask.
        Finished sentences are temporarily filtered out to make the attribution step
        faster and then reinserted before returning.

        Args:
            batch (:class:`~inseq.data.EncoderDecoderBatch`): The batch of sequences to attribute.
            target_ids (:obj:`torch.Tensor`): Target token ids of size `(batch_size, 1)` corresponding to tokens
                for which the attribution step must be performed.
            target_attention_mask (:obj:`torch.Tensor`, `optional`): Boolean attention mask of size `(batch_size, 1)`
                specifying which target_ids are valid for attribution and which are padding.
            kwargs: Additional keyword arguments to pass to the attribution step.

        Returns:
            :obj:`FeatureAttributionStepOutput`: A tuple containing a tensor of attributions
                of size `(batch_size, source_length)` and possibly a tensor of attribution deltas
                of size `(batch_size)`, if the attribution step supports deltas and they are requested.
        """
        logger.debug(
            f"target_ids: {pretty_tensor(target_ids)},\n"
            f"target_attention_mask: {pretty_tensor(target_attention_mask)}"
        )
        orig_batch = batch.clone()
        orig_target_ids = target_ids
        # Filter out finished sentences
        if target_attention_mask is not None and target_ids.shape[0] > 1:
            batch = batch.select_active(target_attention_mask)
            target_ids = target_ids.masked_select(target_attention_mask.bool())
            target_ids = target_ids.view(-1, 1)
        # Perform attribution step
        step_output = self.attribute_step(batch, target_ids.squeeze(), **kwargs)
        attributions, deltas = (
            step_output if isinstance(step_output, tuple) else (step_output, None)
        )
        # Reinsert finished sentences
        if target_attention_mask is not None and orig_target_ids.shape[0] > 1:
            attributions = remap_from_filtered(
                source=orig_batch.sources.input_ids,
                mask=target_attention_mask,
                filtered=attributions,
            )
            if deltas is not None:
                deltas = remap_from_filtered(
                    source=target_attention_mask.squeeze(),
                    mask=target_attention_mask,
                    filtered=deltas,
                )
        if deltas is not None:
            return (attributions, deltas)
        return (attributions,)

    def get_attribution_args(self, **kwargs):
        if hasattr(self, "method") and hasattr(self.method, "attribute"):
            return extract_signature_args(
                kwargs, self.method.attribute, self.ignore_extra_args
            )
        return {}

    def add_token_information(
        self,
        attribution_output: FeatureAttributionOutput,
        batch: EncoderDecoderBatch,
        target_ids: TensorType["batch_size", 1, int],
    ) -> FeatureAttributionOutput:
        r"""
        Enriches the attribution output with token information and builds the final
        :class:`~inseq.data.FeatureAttributionOutput` object.

        Args:
            attribution_output (:class:`~inseq.data.FeatureAttributionOutput`): The attribution output to enrich.
            batch (:class:`~inseq.data.EncoderDecoderBatch`): The batch on which attribution was performed.
            target_ids (:obj:`torch.Tensor`): Target token ids of size `(batch_size, 1)` corresponding to tokens
                for which the attribution step was performed.

        Returns:
            :class:`~inseq.data.FeatureAttributionOutput`: The enriched attribution output.
        """
        source_tokens = self.attribution_model.convert_ids_to_tokens(
            batch.sources.input_ids, skip_special_tokens=self.skip_eos
        )
        prefix_tokens = self.attribution_model.convert_ids_to_tokens(
            batch.targets.input_ids, skip_special_tokens=self.skip_eos
        )
        if not self.skip_eos:
            source_tokens = [
                [tok for tok in seq if tok != self.attribution_model.pad_token]
                for seq in source_tokens
            ]
            prefix_tokens = [
                [tok for tok in seq if tok != self.attribution_model.pad_token]
                for seq in prefix_tokens
            ]
        source_ids = self.attribution_model.convert_tokens_to_ids(source_tokens)
        prefix_ids = self.attribution_model.convert_tokens_to_ids(prefix_tokens)
        target_tokens = self.attribution_model.convert_ids_to_tokens(
            target_ids, skip_special_tokens=False
        )
        attribution_output.source_ids = source_ids
        attribution_output.source_tokens = source_tokens
        attribution_output.prefix_ids = prefix_ids
        attribution_output.prefix_tokens = prefix_tokens
        attribution_output.target_ids = target_ids.tolist()
        attribution_output.target_tokens = target_tokens
        return attribution_output

    @abstractmethod
    def attribute_step(
        self,
        batch: EncoderDecoderBatch,
        target_ids: TensorType["batch_size", int],
        **kwargs: Dict[str, Any],
    ) -> FeatureAttributionStepOutput:
        r"""
        Performs a single attribution step for the specified target_ids,
        given sources and targets in the batch.

        Abstract method, must be implemented by subclasses.

        Args:
            batch (:class:`~inseq.data.EncoderDecoderBatch`): The batch of sequences on which attribution is performed.
            target_ids (:obj:`torch.Tensor`): Target token ids of size `(batch_size)` corresponding to tokens
                for which the attribution step must be performed.
            kwargs: Additional keyword arguments to pass to the attribution step.

        Returns:
            :obj:`FeatureAttributionStepOutput`: A tuple containing a tensor of attributions
                of size `(batch_size, source_length)` and possibly a tensor of attribution deltas
                of size `(batch_size)`, if the attribution step supports deltas and they are requested.
        """
        pass

    @abstractmethod
    @set_hook
<<<<<<< HEAD
    def hook(self, **kwargs) -> NoReturn:
=======
    def hook(self) -> NoReturn:
        r"""
        Hooks the attribution method to the model. Useful to implement pre-attribution logic
        (e.g. freezing layers, replacing embeddings, raise warnings, etc.).

        Abstract method, must be implemented by subclasses.
        """
>>>>>>> 12187433
        pass

    @abstractmethod
    @unset_hook
<<<<<<< HEAD
    def unhook(self, **kwargs) -> NoReturn:
=======
    def unhook(self) -> NoReturn:
        r"""
        Unhooks the attribution method from the model. If the model was modified in any way, this
        should restore its initial state.

        Abstract method, must be implemented by subclasses.
        """
>>>>>>> 12187433
        pass<|MERGE_RESOLUTION|>--- conflicted
+++ resolved
@@ -80,14 +80,9 @@
         """
         super().__init__()
         self.attribution_model = attribution_model
-<<<<<<< HEAD
-        self.skip_eos = False
-        self.hook(**kwargs)
-=======
         if not hasattr(self, "skip_eos") or self.skip_eos is None:
             self.skip_eos: bool = False
         self.hook()
->>>>>>> 12187433
 
     @classmethod
     def load(
@@ -472,9 +467,6 @@
 
     @abstractmethod
     @set_hook
-<<<<<<< HEAD
-    def hook(self, **kwargs) -> NoReturn:
-=======
     def hook(self) -> NoReturn:
         r"""
         Hooks the attribution method to the model. Useful to implement pre-attribution logic
@@ -482,14 +474,10 @@
 
         Abstract method, must be implemented by subclasses.
         """
->>>>>>> 12187433
         pass
 
     @abstractmethod
     @unset_hook
-<<<<<<< HEAD
-    def unhook(self, **kwargs) -> NoReturn:
-=======
     def unhook(self) -> NoReturn:
         r"""
         Unhooks the attribution method from the model. If the model was modified in any way, this
@@ -497,5 +485,4 @@
 
         Abstract method, must be implemented by subclasses.
         """
->>>>>>> 12187433
         pass