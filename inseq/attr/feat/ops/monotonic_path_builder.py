--- conflicted
+++ resolved
@@ -143,12 +143,8 @@
             n_steps = 30
         if scale_strategy is None:
             scale_strategy = "greedy"
-<<<<<<< HEAD
-=======
-        get_word = lambda ids, seq, tok: int(ids[seq, tok])
         if not is_joblib_available():
             raise ImportError("joblib is not available. Please install it to use MonotonicPathBuilder.")
->>>>>>> 8649606e
         word_paths_flat = Parallel(n_jobs=3, prefer="threads")(
             delayed(self.find_path)(
                 int(input_ids[seq_idx, tok_idx]),
