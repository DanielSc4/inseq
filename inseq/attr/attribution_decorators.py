--- conflicted
+++ resolved
@@ -17,10 +17,6 @@
 
 
 def set_hook(f: Callable[[Any], Any]) -> Callable[[Any], Any]:
-<<<<<<< HEAD
-    def set_hook_wrapper(self, **kwargs):
-        f(self, **kwargs)
-=======
     """
     Sets the status of the attribution model associated to the function
     to is_hooked = True.
@@ -29,17 +25,12 @@
 
     def set_hook_wrapper(self):
         f(self)
->>>>>>> 12187433
         self.attribution_model.is_hooked = True
 
     return set_hook_wrapper
 
 
 def unset_hook(f: Callable[[Any], Any]) -> Callable[[Any], Any]:
-<<<<<<< HEAD
-    def unset_hook_wrapper(self, **kwargs):
-        f(self, **kwargs)
-=======
     """
     Sets the status of the attribution model associated to the function
     to is_hooked = False.
@@ -48,7 +39,6 @@
 
     def unset_hook_wrapper(self):
         f(self)
->>>>>>> 12187433
         self.attribution_model.is_hooked = False
 
     return unset_hook_wrapper