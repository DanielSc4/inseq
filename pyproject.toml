--- conflicted
+++ resolved
@@ -40,13 +40,8 @@
 python = "^3.8"
 
 typer = {extras = ["all"], version = "^0.4.0"}
-<<<<<<< HEAD
 rich = "^10.13.0"
-transformers = "^4.11.3"
-=======
-rich = "^10.12.0"
 transformers = "^4.12.3"
->>>>>>> 6fd8dfec
 sentencepiece = "^0.1.96"
 protobuf = "^3.19.1"
 torch = "^1.9.1"
