<div align="center">
  <img src="https://raw.githubusercontent.com/inseq-team/inseq/main/docs/source/images/inseq_logo.png" width="300"/>
  <h4>Intepretability for Sequence Generation Models 🔍</h4>
</div>
<br/>
<div align="center">


[![Build status](https://img.shields.io/github/actions/workflow/status/inseq-team/inseq/build.yml?branch=main)](https://github.com/inseq-team/inseq/actions?query=workflow%3Abuild)
[![Docs status](https://img.shields.io/readthedocs/inseq)](https://inseq.readthedocs.io)
[![Version](https://img.shields.io/pypi/v/inseq?color=blue)](https://pypi.org/project/inseq/)
[![Python Version](https://img.shields.io/pypi/pyversions/inseq.svg?color=blue)](https://pypi.org/project/inseq/)
[![Downloads](https://static.pepy.tech/badge/inseq)](https://pepy.tech/project/inseq)
[![License](https://img.shields.io/github/license/inseq-team/inseq)](https://github.com/inseq-team/inseq/blob/main/LICENSE)
[![Demo Paper](https://img.shields.io/badge/arXiv-2302.13942-red)](http://arxiv.org/abs/2302.13942)

</div>
<div align="center">


  [![Follow Inseq on Twitter](https://img.shields.io/twitter/follow/inseqlib?label=InseqLib&style=social)](https://twitter.com/InseqLib)
  [![Follow Inseq on Mastodon](https://img.shields.io/mastodon/follow/109308976376923913?domain=https%3A%2F%2Fsigmoid.social&label=Inseq&style=social)](https://sigmoid.social/@inseq)
</div>

Inseq is a Pytorch-based hackable toolkit to democratize the access to common post-hoc **in**terpretability analyses of **seq**uence generation models.

- **Paper:** [http://arxiv.org/abs/2302.13942](http://arxiv.org/abs/2302.13942)
- **Documentation:** [https://inseq.readthedocs.io](https://inseq.readthedocs.io)
- **PyPI Package:** [https://pypi.org/project/inseq](https://pypi.org/project/inseq)
- **MT Gender Bias Demo:** [oskarvanderwal/MT-bias-demo](https://huggingface.co/spaces/oskarvanderwal/MT-bias-demo)

## Installation

Inseq is available on PyPI and can be installed with `pip`:

```bash
# Install latest stable version
pip install inseq

# Alternatively, install latest development version
pip install git+https://github.com/inseq-team/inseq.git
```

Install extras for visualization in Jupyter Notebooks and 🤗 datasets attribution as `pip install inseq[notebook,datasets]`.

<details>
  <summary>Dev Installation</summary>
To install the package, clone the repository and run the following commands:

```bash
cd inseq
make poetry-download # Download and install the Poetry package manager
make install # Installs the package and all dependencies
```

If you have a GPU available, use `make install-gpu` to install the latest `torch` version with GPU support.

For library developers, you can use the `make install-dev` command to install and its GPU-friendly counterpart `make install-dev-gpu` to install all development dependencies (quality, docs, extras).

After installation, you should be able to run `make fast-test` and `make lint` without errors.
</details>

<details>
  <summary>FAQ Installation</summary>

- Installing the `tokenizers` package requires a Rust compiler installation. You can install Rust from [https://rustup.rs](https://rustup.rs) and add `$HOME/.cargo/env` to your PATH.

- Installing `sentencepiece` requires various packages, install with `sudo apt-get install cmake build-essential pkg-config` or `brew install cmake gperftools pkg-config`.

</details>

## Example usage in Python

This example uses the Integrated Gradients attribution method to attribute the English-French translation of a sentence taken from the WinoMT corpus:

```python
import inseq

model = inseq.load_model("Helsinki-NLP/opus-mt-en-fr", "integrated_gradients")
out = model.attribute(
  "The developer argued with the designer because her idea cannot be implemented.",
  n_steps=100
)
out.show()
```

This produces a visualization of the attribution scores for each token in the input sentence (token-level aggregation is handled automatically). Here is what the visualization looks like inside a Jupyter Notebook:

![WinoMT Attribution Map](https://raw.githubusercontent.com/inseq-team/inseq/main/docs/source/images/heatmap_winomt.png)

Inseq also supports decoder-only models such as [GPT-2](https://huggingface.co/transformers/model_doc/gpt2.html), enabling usage of a variety of attribution methods and customizable settings directly from the console:

```python
import inseq

model = inseq.load_model("gpt2", "integrated_gradients")
model.attribute(
    "Hello ladies and",
    generation_args={"max_new_tokens": 9},
    n_steps=500,
    internal_batch_size=50
).show()
```

![GPT-2 Attribution in the console](https://raw.githubusercontent.com/inseq-team/inseq/main/docs/source/images/inseq_python_console.gif)

## Features

- 🚀 Feature attribution of sequence generation for most `ForConditionalGeneration` (encoder-decoder) and `ForCausalLM` (decoder-only) models from 🤗 Transformers

- 🚀 Support for multiple feature attribution methods, sourced in part from [Captum](https://captum.ai/docs/introduction)

- 🚀 Post-processing of attribution maps via `Aggregator` classes.

- 🚀 Attribution visualization in notebooks, browser and command line.

- 🚀 Attribute single examples or entire 🤗 datasets with the Inseq CLI.

- 🚀 Custom attribution of target functions, supporting advanced use cases such as contrastive and uncertainty-weighted feature attributions.

- 🚀 Extraction and visualization of custom step scores (e.g. probability, entropy) alongsides attribution maps.

### Supported methods

Use the `inseq.list_feature_attribution_methods` function to list all available method identifiers and `inseq.list_step_functions` to list all available step functions. The following methods are currently supported:

#### Gradient-based attribution

- `saliency`: [Saliency](https://arxiv.org/abs/1312.6034) (Simonyan et al., 2013)

- `input_x_gradient`: [Input x Gradient](https://arxiv.org/abs/1312.6034) (Simonyan et al., 2013)

- `integrated_gradients`: [Integrated Gradients](https://arxiv.org/abs/1703.01365) (Sundararajan et al., 2017)

- `deeplift`: [DeepLIFT](https://arxiv.org/abs/1704.02685) (Shrikumar et al., 2017)

- `gradient_shap`: [Gradient SHAP](https://dl.acm.org/doi/10.5555/3295222.3295230) (Lundberg and Lee, 2017)

- `discretized_integrated_gradients`: [Discretized Integrated Gradients](https://aclanthology.org/2021.emnlp-main.805/) (Sanyal and Ren, 2021)

#### Internals-based attribution

- `attention`: [Attention Weight Attribution](https://arxiv.org/abs/1409.0473) (Bahdanau et al., 2014)

#### Perturbation-based attribution

- `occlusion`: [Occlusion](https://link.springer.com/chapter/10.1007/978-3-319-10590-1_53) (Zeiler and Fergus, 2014)

- `lime`: [LIME](https://arxiv.org/abs/1602.04938) (Ribeiro et al., 2016)

- `value_zeroing`: [Value Zeroing](https://aclanthology.org/2023.eacl-main.245/) (Mohebbi et al. 2023)

#### Step functions

Step functions are used to extract custom scores from the model at each step of the attribution process with the `step_scores` argument in `model.attribute`. They can also be used as targets for attribution methods relying on model outputs (e.g. gradient-based methods) by passing them as the `attributed_fn` argument. The following step functions are currently supported:

- `logits`: Logits of the target token.
- `probability`: Probability of the target token.
- `entropy`: Entropy of the predictive distribution.
- `crossentropy`: Cross-entropy loss between target token and predicted distribution.
- `perplexity`: Perplexity of the target token.
- `contrast_prob`: Probability of the target token when different contrastive inputs are provided to the model. Equivalent to `probability` when no contrastive inputs are provided.
- `pcxmi`: Point-wise Contextual Cross-Mutual Information (P-CXMI) for the target token given original and contrastive contexts [(Yin et al. 2021)](https://arxiv.org/abs/2109.07446).
- `kl_divergence`: KL divergence of the predictive distribution given original and contrastive contexts. Can be limited to top-K most likely target token options using the `top_k` parameter.
- `contrast_prob_diff`: Difference in probability between original and foil target tokens pair, can be used for contrastive evaluation as in [Contrastive Attribution](https://aclanthology.org/2022.emnlp-main.14/) (Yin and Neubig, 2022).
- `mc_dropout_prob_avg`: Average probability of the target token across multiple samples using [MC Dropout](https://arxiv.org/abs/1506.02142) (Gal and Ghahramani, 2016).

The following example computes contrastive attributions using the `contrast_prob_diff` step function:

```python
import inseq

attribution_model = inseq.load_model("gpt2", "input_x_gradient")

<<<<<<< HEAD
=======
# Pre-compute ids and attention map for the contrastive target
contrast = attribution_model.encode("The manager went home because she was sick")

>>>>>>> 26d37791
# Perform the contrastive attribution:
# Regular (forced) target -> "Can you stop the dog from barking"
# Contrastive target      -> "Can you stop the dog from crying"
out = attribution_model.attribute(
    "The manager went home because",
    "The manager went home because he was sick",
    attributed_fn="contrast_prob_diff",
    contrast_targets="The manager went home because she was sick",
    # We also visualize the corresponding step score
    step_scores=["contrast_prob_diff"]
)
out.show()
```

Refer to the [documentation](https://inseq.readthedocs.io/examples/custom_attribute_target.html) for an example including custom function registration.

## Using the Inseq client

The Inseq library also provides useful client commands to enable repeated attribution of individual examples and even entire 🤗 datasets directly from the console. See the available options by typing `inseq -h` in the terminal after installing the package.

For now, two commands are supported:

- `ìnseq attribute`: Wraps the `attribute` method shown above, requires explicit inputs to be attributed.

- `inseq attribute-dataset`: Enables attribution for a full dataset using Hugging Face `datasets.load_dataset`.

Both commands support the full range of parameters available for `attribute`, attribution visualization in the console and saving outputs to disk.

**Example:** The following command can be used to perform attribution (both source and target-side) of Italian translations for a dummy sample of 20 English sentences taken from the FLORES-101 parallel corpus, using a MarianNMT translation model from Hugging Face `transformers`. We save the visualizations in HTML format in the file `attributions.html`. See the `--help` flag for more options.

```bash
inseq attribute-dataset \
  --model_name_or_path Helsinki-NLP/opus-mt-en-it \
  --attribution_method saliency \
  --do_prefix_attribution \
  --dataset_name inseq/dummy_enit \
  --input_text_field en \
  --dataset_split "train[:20]" \
  --viz_path attributions.html \
  --batch_size 8 \
  --hide
```

## Planned Development

- ⚙️ Support more attention-based and occlusion-based feature attribution methods (documented in [#107](https://github.com/inseq-team/inseq/issues/107) and [#108](https://github.com/inseq-team/inseq/issues/108)).

- ⚙️ Interoperability with [ferret](https://ferret.readthedocs.io/en/latest/) for attribution plausibility and faithfulness evaluation.

- ⚙️ Rich and interactive visualizations in a tabbed interface using [Gradio Blocks](https://gradio.app/docs/#blocks).

## Contributing

Our vision for Inseq is to create a centralized, comprehensive and robust set of tools to enable fair and reproducible comparisons in the study of sequence generation models. To achieve this goal, contributions from researchers and developers interested in these topics are more than welcome. Please see our [contributing guidelines](CONTRIBUTING.md) and our [code of conduct](CODE_OF_CONDUCT.md) for more information.

## Citing Inseq

If you use Inseq in your research we suggest to include a mention to the specific release (e.g. v0.4.0) and we kindly ask you to cite our reference paper as:

```bibtex
@article{sarti-etal-2023-inseq,
    author = {Gabriele Sarti and Nils Feldhus and Ludwig Sickert and Oskar van der Wal and Malvina Nissim and Arianna Bisazza},
    title = {Inseq: An Interpretability Toolkit for Sequence Generation Models},
    month = feb,
    year = 2023,
    journal = {ArXiv},
    volume = {abs/2302.13942},
    url = {https://arxiv.org/abs/2302.13942}
}
```<|MERGE_RESOLUTION|>--- conflicted
+++ resolved
@@ -172,15 +172,9 @@
 
 attribution_model = inseq.load_model("gpt2", "input_x_gradient")
 
-<<<<<<< HEAD
-=======
-# Pre-compute ids and attention map for the contrastive target
-contrast = attribution_model.encode("The manager went home because she was sick")
-
->>>>>>> 26d37791
 # Perform the contrastive attribution:
-# Regular (forced) target -> "Can you stop the dog from barking"
-# Contrastive target      -> "Can you stop the dog from crying"
+# Regular (forced) target -> "The manager went home because he was sick"
+# Contrastive target      -> "The manager went home because she was sick"
 out = attribution_model.attribute(
     "The manager went home because",
     "The manager went home because he was sick",
